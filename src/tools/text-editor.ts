import * as fs from "fs-extra";
import * as path from "path";
<<<<<<< HEAD
import { ToolResult, EditorCommand } from "../types";
import { ConfirmationService } from "../utils/confirmation-service";
import { expandHomeDir } from "../utils/path-utils";
import { ToolDiscovery, getHandledToolNames } from "./tool-discovery";
=======
import { writeFile as writeFilePromise } from "fs/promises";
import { ToolResult, EditorCommand } from "../types/index.js";
import { ConfirmationService } from "../utils/confirmation-service.js";
>>>>>>> 12a799f6

export class TextEditorTool implements ToolDiscovery {
  private editHistory: EditorCommand[] = [];
  private confirmationService = ConfirmationService.getInstance();
  private agent: any; // Reference to GrokAgent for context awareness

  setAgent(agent: any) {
    this.agent = agent;
  }

  /**
   * Get the maximum characters allowed based on current context usage
   * Returns null if viewFile should be disabled
   */
  private getMaxCharsAllowed(): number | null {
    if (!this.agent) {
      return 80000; // Default: ~20k tokens if no agent
    }

    const contextPercent = this.agent.getContextUsagePercent();

    // Disable viewFile at 95%+
    if (contextPercent >= 95) {
      return null;
    }

    // 2k tokens max at 90%+
    if (contextPercent >= 90) {
      return 8000; // ~2k tokens
    }

    // 10k tokens max at 80%+
    if (contextPercent >= 80) {
      return 40000; // ~10k tokens
    }

    // 20k tokens max normally
    return 80000; // ~20k tokens
  }

  async viewFile(
    filePath: string,
    viewRange?: [number, number]
  ): Promise<ToolResult> {
    try {
      // Check if viewFile is disabled due to high context usage
      const maxChars = this.getMaxCharsAllowed();
      if (maxChars === null) {
        const contextPercent = this.agent?.getContextUsagePercent() || 0;
        return {
          success: false,
          error: `viewFile is disabled at ${Math.round(contextPercent)}% context usage. Please save notes and clear cache first.`,
          output: `viewFile is disabled at ${Math.round(contextPercent)}% context usage. Please save notes and clear cache first.`
        };
      }

      const expandedPath = expandHomeDir(filePath);
      const resolvedPath = path.resolve(expandedPath);

      if (await fs.pathExists(resolvedPath)) {
        const stats = await fs.stat(resolvedPath);

        if (stats.isDirectory()) {
          const files = await fs.readdir(resolvedPath);
          return {
            success: true,
            output: `Directory contents of ${filePath}:\n${files.join("\n")}`,
          };
        }

        const content = await fs.readFile(resolvedPath, "utf-8");
        const lines = content.split("\n");

        if (viewRange) {
          const [start, end] = viewRange;
          const selectedLines = lines.slice(start - 1, end);
          let numberedLines = selectedLines
            .map((line, idx) => `${start + idx}: ${line}`)
            .join("\n");

          // Apply character limit even to ranges
          if (numberedLines.length > maxChars) {
            numberedLines = numberedLines.substring(0, maxChars);
            const contextPercent = this.agent?.getContextUsagePercent() || 0;
            return {
              success: true,
              output: `Lines ${start}-${end} of ${filePath} (truncated due to ${Math.round(contextPercent)}% context usage):\n${numberedLines}\n\n[Content truncated to ~${Math.round(maxChars / 4000)}k tokens. Use smaller ranges.]`,
            };
          }

          return {
            success: true,
            output: `Lines ${start}-${end} of ${filePath}:\n${numberedLines}`,
          };
        }

        // Full file view - apply limits
        const totalLines = lines.length;
        let numberedLines = lines
          .map((line, idx) => `${idx + 1}: ${line}`)
          .join("\n");

        let truncated = false;
        if (numberedLines.length > maxChars) {
          numberedLines = numberedLines.substring(0, maxChars);
          truncated = true;
        }

        const contextPercent = this.agent?.getContextUsagePercent() || 0;
        const truncationMessage = truncated
          ? `\n\n[Content truncated to ~${Math.round(maxChars / 4000)}k tokens due to ${Math.round(contextPercent)}% context usage. Use viewFile with viewRange parameter for specific sections.]`
          : "";

        return {
          success: true,
          output: `Contents of ${filePath}:\n${numberedLines}${truncationMessage}`,
          displayOutput: truncated
            ? `Read ${filePath} (${totalLines} lines, truncated due to context limits)`
            : `Read ${filePath} (${totalLines} lines)`,
        };
      } else {
        return {
          success: false,
          error: `File or directory not found: ${filePath}`,
        };
      }
    } catch (error: any) {
      return {
        success: false,
        error: `Error viewing ${filePath}: ${error.message}`,
      };
    }
  }

  async strReplace(
    filePath: string,
    oldStr: string,
    newStr: string,
    replaceAll: boolean = false
  ): Promise<ToolResult> {
    try {
      const expandedPath = expandHomeDir(filePath);
      const resolvedPath = path.resolve(expandedPath);

      if (!(await fs.pathExists(resolvedPath))) {
        return {
          success: false,
          error: `File not found: ${filePath}`,
        };
      }

      const content = await fs.readFile(resolvedPath, "utf-8");

      if (!content.includes(oldStr)) {
        if (oldStr.includes('\n')) {
          const fuzzyResult = this.findFuzzyMatch(content, oldStr);
          if (fuzzyResult) {
            oldStr = fuzzyResult;
          } else {
            return {
              success: false,
              error: `String not found in file. For multi-line replacements, consider using line-based editing.`,
            };
          }
        } else {
          return {
            success: false,
            error: `String not found in file: "${oldStr}"`,
          };
        }
      }

      const occurrences = (content.match(new RegExp(oldStr.replace(/[.*+?^${}()|[\]\\]/g, '\\$&'), 'g')) || []).length;
      
      const sessionFlags = this.confirmationService.getSessionFlags();
      if (!sessionFlags.fileOperations && !sessionFlags.allOperations) {
        const previewContent = replaceAll 
          ? content.split(oldStr).join(newStr)
          : content.replace(oldStr, newStr);
        const oldLines = content.split("\n");
        const newLines = previewContent.split("\n");
        const diffContent = this.generateDiff(oldLines, newLines, filePath);

        const confirmationResult =
          await this.confirmationService.requestConfirmation(
            {
              operation: `Edit file${replaceAll && occurrences > 1 ? ` (${occurrences} occurrences)` : ''}`,
              filename: filePath,
              showVSCodeOpen: false,
              content: diffContent,
            },
            "file"
          );

        if (!confirmationResult.confirmed) {
          return {
            success: false,
            error: confirmationResult.feedback
              ? `File edit canceled by user: ${confirmationResult.feedback}`
              : "File edit canceled by user",
          };
        }
      }

      const newContent = replaceAll
        ? content.split(oldStr).join(newStr)
        : content.replace(oldStr, newStr);
      await writeFilePromise(resolvedPath, newContent, "utf-8");

      this.editHistory.push({
        command: "str_replace",
        path: filePath,
        old_str: oldStr,
        new_str: newStr,
      });

      const oldLines = content.split("\n");
      const newLines = newContent.split("\n");
      const diff = this.generateDiff(oldLines, newLines, filePath);

      return {
        success: true,
        output: diff,
      };
    } catch (error: any) {
      return {
        success: false,
        error: `Error replacing text in ${filePath}: ${error.message}`,
      };
    }
  }

  async createNewFile(filePath: string, content: string): Promise<ToolResult> {
    try {
      const expandedPath = expandHomeDir(filePath);
      const resolvedPath = path.resolve(expandedPath);

      // Check if user has already accepted file operations for this session
      const sessionFlags = this.confirmationService.getSessionFlags();
      if (!sessionFlags.fileOperations && !sessionFlags.allOperations) {
        // Create a diff-style preview for file creation
        const contentLines = content.split("\n");
        const diffContent = [
          `Created ${filePath}`,
          `--- /dev/null`,
          `+++ b/${filePath}`,
          `@@ -0,0 +1,${contentLines.length} @@`,
          ...contentLines.map((line) => `+${line}`),
        ].join("\n");

        const confirmationResult =
          await this.confirmationService.requestConfirmation(
            {
              operation: "Write",
              filename: filePath,
              showVSCodeOpen: false,
              content: diffContent,
            },
            "file"
          );

        if (!confirmationResult.confirmed) {
          return {
            success: false,
            error: confirmationResult.feedback
              ? `File creation canceled by user: ${confirmationResult.feedback}`
              : "File creation canceled by user",
          };
        }
      }

      const dir = path.dirname(resolvedPath);
      await fs.ensureDir(dir);
      await writeFilePromise(resolvedPath, content, "utf-8");

      this.editHistory.push({
        command: "create",
        path: filePath,
        content,
      });

      // Generate diff output using the same method as str_replace
      const oldLines: string[] = []; // Empty for new files
      const newLines = content.split("\n");
      const diff = this.generateDiff(oldLines, newLines, filePath);

      return {
        success: true,
        output: diff,
      };
    } catch (error: any) {
      return {
        success: false,
        error: `Error creating ${filePath}: ${error.message}`,
      };
    }
  }

  async replaceLines(
    filePath: string,
    startLine: number,
    endLine: number,
    newContent: string
  ): Promise<ToolResult> {
    try {
      const resolvedPath = path.resolve(filePath);

      if (!(await fs.pathExists(resolvedPath))) {
        return {
          success: false,
          error: `File not found: ${filePath}`,
        };
      }

      const fileContent = await fs.readFile(resolvedPath, "utf-8");
      const lines = fileContent.split("\n");
      
      if (startLine < 1 || startLine > lines.length) {
        return {
          success: false,
          error: `Invalid start line: ${startLine}. File has ${lines.length} lines.`,
        };
      }
      
      if (endLine < startLine || endLine > lines.length) {
        return {
          success: false,
          error: `Invalid end line: ${endLine}. Must be between ${startLine} and ${lines.length}.`,
        };
      }

      const sessionFlags = this.confirmationService.getSessionFlags();
      if (!sessionFlags.fileOperations && !sessionFlags.allOperations) {
        const newLines = [...lines];
        const replacementLines = newContent.split("\n");
        newLines.splice(startLine - 1, endLine - startLine + 1, ...replacementLines);
        
        const diffContent = this.generateDiff(lines, newLines, filePath);

        const confirmationResult =
          await this.confirmationService.requestConfirmation(
            {
              operation: `Replace lines ${startLine}-${endLine}`,
              filename: filePath,
              showVSCodeOpen: false,
              content: diffContent,
            },
            "file"
          );

        if (!confirmationResult.confirmed) {
          return {
            success: false,
            error: confirmationResult.feedback
              ? `Line replacement canceled by user: ${confirmationResult.feedback}`
              : "Line replacement canceled by user",
          };
        }
      }

      const replacementLines = newContent.split("\n");
      lines.splice(startLine - 1, endLine - startLine + 1, ...replacementLines);
      const newFileContent = lines.join("\n");

      await writeFilePromise(resolvedPath, newFileContent, "utf-8");

      this.editHistory.push({
        command: "str_replace",
        path: filePath,
        old_str: `lines ${startLine}-${endLine}`,
        new_str: newContent,
      });

      const oldLines = fileContent.split("\n");
      const diff = this.generateDiff(oldLines, lines, filePath);

      return {
        success: true,
        output: diff,
      };
    } catch (error: any) {
      return {
        success: false,
        error: `Error replacing lines in ${filePath}: ${error.message}`,
      };
    }
  }

  async insertLines(
    filePath: string,
    insertLine: number,
    content: string
  ): Promise<ToolResult> {
    try {
      const resolvedPath = path.resolve(filePath);

      if (!(await fs.pathExists(resolvedPath))) {
        return {
          success: false,
          error: `File not found: ${filePath}`,
        };
      }

      const fileContent = await fs.readFile(resolvedPath, "utf-8");
      const lines = fileContent.split("\n");

      lines.splice(insertLine - 1, 0, content);
      const newContent = lines.join("\n");

      await writeFilePromise(resolvedPath, newContent, "utf-8");

      this.editHistory.push({
        command: "insert",
        path: filePath,
        insert_line: insertLine,
        content,
      });

      return {
        success: true,
        output: `Successfully inserted content at line ${insertLine} in ${filePath}`,
      };
    } catch (error: any) {
      return {
        success: false,
        error: `Error inserting content in ${filePath}: ${error.message}`,
      };
    }
  }

  async undoEdit(): Promise<ToolResult> {
    if (this.editHistory.length === 0) {
      return {
        success: false,
        error: "No edits to undo",
      };
    }

    const lastEdit = this.editHistory.pop()!;

    try {
      switch (lastEdit.command) {
        case "str_replace":
          if (lastEdit.path && lastEdit.old_str && lastEdit.new_str) {
            const content = await fs.readFile(lastEdit.path, "utf-8");
            const revertedContent = content.replace(
              lastEdit.new_str,
              lastEdit.old_str
            );
            await writeFilePromise(lastEdit.path, revertedContent, "utf-8");
          }
          break;

        case "create":
          if (lastEdit.path) {
            await fs.remove(lastEdit.path);
          }
          break;

        case "insert":
          if (lastEdit.path && lastEdit.insert_line) {
            const content = await fs.readFile(lastEdit.path, "utf-8");
            const lines = content.split("\n");
            lines.splice(lastEdit.insert_line - 1, 1);
            await writeFilePromise(lastEdit.path, lines.join("\n"), "utf-8");
          }
          break;
      }

      return {
        success: true,
        output: `Successfully undid ${lastEdit.command} operation`,
      };
    } catch (error: any) {
      return {
        success: false,
        error: `Error undoing edit: ${error.message}`,
      };
    }
  }

  private findFuzzyMatch(content: string, searchStr: string): string | null {
    const functionMatch = searchStr.match(/function\s+(\w+)/);
    if (!functionMatch) return null;
    
    const functionName = functionMatch[1];
    const contentLines = content.split('\n');
    
    let functionStart = -1;
    for (let i = 0; i < contentLines.length; i++) {
      if (contentLines[i].includes(`function ${functionName}`) && contentLines[i].includes('{')) {
        functionStart = i;
        break;
      }
    }
    
    if (functionStart === -1) return null;
    
    let braceCount = 0;
    let functionEnd = functionStart;
    
    for (let i = functionStart; i < contentLines.length; i++) {
      const line = contentLines[i];
      for (const char of line) {
        if (char === '{') braceCount++;
        if (char === '}') braceCount--;
      }
      
      if (braceCount === 0 && i > functionStart) {
        functionEnd = i;
        break;
      }
    }
    
    const actualFunction = contentLines.slice(functionStart, functionEnd + 1).join('\n');
    
    const searchNormalized = this.normalizeForComparison(searchStr);
    const actualNormalized = this.normalizeForComparison(actualFunction);
    
    if (this.isSimilarStructure(searchNormalized, actualNormalized)) {
      return actualFunction;
    }
    
    return null;
  }
  
  private normalizeForComparison(str: string): string {
    return str
      .replace(/["'`]/g, '"')
      .replace(/\s+/g, ' ')
      .replace(/{\s+/g, '{ ')
      .replace(/\s+}/g, ' }')
      .replace(/;\s*/g, ';')
      .trim();
  }
  
  private isSimilarStructure(search: string, actual: string): boolean {
    const extractTokens = (str: string) => {
      const tokens = str.match(/\b(function|console\.log|return|if|else|for|while)\b/g) || [];
      return tokens;
    };
    
    const searchTokens = extractTokens(search);
    const actualTokens = extractTokens(actual);
    
    if (searchTokens.length !== actualTokens.length) return false;
    
    for (let i = 0; i < searchTokens.length; i++) {
      if (searchTokens[i] !== actualTokens[i]) return false;
    }
    
    return true;
  }

  private generateDiff(
    oldLines: string[],
    newLines: string[],
    filePath: string
  ): string {
    const CONTEXT_LINES = 3;
    
    const changes: Array<{
      oldStart: number;
      oldEnd: number;
      newStart: number;
      newEnd: number;
    }> = [];
    
    let i = 0, j = 0;
    
    while (i < oldLines.length || j < newLines.length) {
      while (i < oldLines.length && j < newLines.length && oldLines[i] === newLines[j]) {
        i++;
        j++;
      }
      
      if (i < oldLines.length || j < newLines.length) {
        const changeStart = { old: i, new: j };
        
        let oldEnd = i;
        let newEnd = j;
        
        while (oldEnd < oldLines.length || newEnd < newLines.length) {
          let matchFound = false;
          let matchLength = 0;
          
          for (let k = 0; k < Math.min(2, oldLines.length - oldEnd, newLines.length - newEnd); k++) {
            if (oldEnd + k < oldLines.length && 
                newEnd + k < newLines.length && 
                oldLines[oldEnd + k] === newLines[newEnd + k]) {
              matchLength++;
            } else {
              break;
            }
          }
          
          if (matchLength >= 2 || (oldEnd >= oldLines.length && newEnd >= newLines.length)) {
            matchFound = true;
          }
          
          if (matchFound) {
            break;
          }
          
          if (oldEnd < oldLines.length) oldEnd++;
          if (newEnd < newLines.length) newEnd++;
        }
        
        changes.push({
          oldStart: changeStart.old,
          oldEnd: oldEnd,
          newStart: changeStart.new,
          newEnd: newEnd
        });
        
        i = oldEnd;
        j = newEnd;
      }
    }
    
    const hunks: Array<{
      oldStart: number;
      oldCount: number;
      newStart: number;
      newCount: number;
      lines: Array<{ type: '+' | '-' | ' '; content: string }>;
    }> = [];
    
    let accumulatedOffset = 0;
    
    for (let changeIdx = 0; changeIdx < changes.length; changeIdx++) {
      const change = changes[changeIdx];
      
      let contextStart = Math.max(0, change.oldStart - CONTEXT_LINES);
      let contextEnd = Math.min(oldLines.length, change.oldEnd + CONTEXT_LINES);
      
      if (hunks.length > 0) {
        const lastHunk = hunks[hunks.length - 1];
        const lastHunkEnd = lastHunk.oldStart + lastHunk.oldCount;
        
        if (lastHunkEnd >= contextStart) {
          const oldHunkEnd = lastHunk.oldStart + lastHunk.oldCount;
          const newContextEnd = Math.min(oldLines.length, change.oldEnd + CONTEXT_LINES);
          
          for (let idx = oldHunkEnd; idx < change.oldStart; idx++) {
            lastHunk.lines.push({ type: ' ', content: oldLines[idx] });
          }
          
          for (let idx = change.oldStart; idx < change.oldEnd; idx++) {
            lastHunk.lines.push({ type: '-', content: oldLines[idx] });
          }
          for (let idx = change.newStart; idx < change.newEnd; idx++) {
            lastHunk.lines.push({ type: '+', content: newLines[idx] });
          }
          
          for (let idx = change.oldEnd; idx < newContextEnd && idx < oldLines.length; idx++) {
            lastHunk.lines.push({ type: ' ', content: oldLines[idx] });
          }
          
          lastHunk.oldCount = newContextEnd - lastHunk.oldStart;
          lastHunk.newCount = lastHunk.oldCount + (change.newEnd - change.newStart) - (change.oldEnd - change.oldStart);
          
          continue;
        }
      }
      
      const hunk: typeof hunks[0] = {
        oldStart: contextStart + 1,
        oldCount: contextEnd - contextStart,
        newStart: contextStart + 1 + accumulatedOffset,
        newCount: contextEnd - contextStart + (change.newEnd - change.newStart) - (change.oldEnd - change.oldStart),
        lines: []
      };
      
      for (let idx = contextStart; idx < change.oldStart; idx++) {
        hunk.lines.push({ type: ' ', content: oldLines[idx] });
      }
      
      for (let idx = change.oldStart; idx < change.oldEnd; idx++) {
        hunk.lines.push({ type: '-', content: oldLines[idx] });
      }
      
      for (let idx = change.newStart; idx < change.newEnd; idx++) {
        hunk.lines.push({ type: '+', content: newLines[idx] });
      }
      
      for (let idx = change.oldEnd; idx < contextEnd && idx < oldLines.length; idx++) {
        hunk.lines.push({ type: ' ', content: oldLines[idx] });
      }
      
      hunks.push(hunk);
      
      accumulatedOffset += (change.newEnd - change.newStart) - (change.oldEnd - change.oldStart);
    }
    
    let addedLines = 0;
    let removedLines = 0;
    
    for (const hunk of hunks) {
      for (const line of hunk.lines) {
        if (line.type === '+') addedLines++;
        if (line.type === '-') removedLines++;
      }
    }
    
    let summary = `Updated ${filePath}`;
    if (addedLines > 0 && removedLines > 0) {
      summary += ` with ${addedLines} addition${
        addedLines !== 1 ? "s" : ""
      } and ${removedLines} removal${removedLines !== 1 ? "s" : ""}`;
    } else if (addedLines > 0) {
      summary += ` with ${addedLines} addition${addedLines !== 1 ? "s" : ""}`;
    } else if (removedLines > 0) {
      summary += ` with ${removedLines} removal${
        removedLines !== 1 ? "s" : ""
      }`;
    } else if (changes.length === 0) {
      return `No changes in ${filePath}`;
    }
    
    let diff = summary + "\n";
    diff += `--- a/${filePath}\n`;
    diff += `+++ b/${filePath}\n`;
    
    for (const hunk of hunks) {
      diff += `@@ -${hunk.oldStart},${hunk.oldCount} +${hunk.newStart},${hunk.newCount} @@\n`;
      
      for (const line of hunk.lines) {
        diff += `${line.type}${line.content}\n`;
      }
    }
    
    return diff.trim();
  }

  getEditHistory(): EditorCommand[] {
    return [...this.editHistory];
  }

  getHandledToolNames(): string[] {
    return getHandledToolNames(this);
  }
}<|MERGE_RESOLUTION|>--- conflicted
+++ resolved
@@ -1,15 +1,9 @@
 import * as fs from "fs-extra";
 import * as path from "path";
-<<<<<<< HEAD
 import { ToolResult, EditorCommand } from "../types";
 import { ConfirmationService } from "../utils/confirmation-service";
 import { expandHomeDir } from "../utils/path-utils";
 import { ToolDiscovery, getHandledToolNames } from "./tool-discovery";
-=======
-import { writeFile as writeFilePromise } from "fs/promises";
-import { ToolResult, EditorCommand } from "../types/index.js";
-import { ConfirmationService } from "../utils/confirmation-service.js";
->>>>>>> 12a799f6
 
 export class TextEditorTool implements ToolDiscovery {
   private editHistory: EditorCommand[] = [];
@@ -217,7 +211,7 @@
       const newContent = replaceAll
         ? content.split(oldStr).join(newStr)
         : content.replace(oldStr, newStr);
-      await writeFilePromise(resolvedPath, newContent, "utf-8");
+      await fs.writeFile(resolvedPath, newContent, "utf-8");
 
       this.editHistory.push({
         command: "str_replace",
@@ -283,7 +277,7 @@
 
       const dir = path.dirname(resolvedPath);
       await fs.ensureDir(dir);
-      await writeFilePromise(resolvedPath, content, "utf-8");
+      await fs.writeFile(resolvedPath, content, "utf-8");
 
       this.editHistory.push({
         command: "create",
@@ -374,7 +368,7 @@
       lines.splice(startLine - 1, endLine - startLine + 1, ...replacementLines);
       const newFileContent = lines.join("\n");
 
-      await writeFilePromise(resolvedPath, newFileContent, "utf-8");
+      await fs.writeFile(resolvedPath, newFileContent, "utf-8");
 
       this.editHistory.push({
         command: "str_replace",
@@ -419,7 +413,7 @@
       lines.splice(insertLine - 1, 0, content);
       const newContent = lines.join("\n");
 
-      await writeFilePromise(resolvedPath, newContent, "utf-8");
+      await fs.writeFile(resolvedPath, newContent, "utf-8");
 
       this.editHistory.push({
         command: "insert",
@@ -459,7 +453,7 @@
               lastEdit.new_str,
               lastEdit.old_str
             );
-            await writeFilePromise(lastEdit.path, revertedContent, "utf-8");
+            await fs.writeFile(lastEdit.path, revertedContent, "utf-8");
           }
           break;
 
@@ -474,7 +468,7 @@
             const content = await fs.readFile(lastEdit.path, "utf-8");
             const lines = content.split("\n");
             lines.splice(lastEdit.insert_line - 1, 1);
-            await writeFilePromise(lastEdit.path, lines.join("\n"), "utf-8");
+            await fs.writeFile(lastEdit.path, lines.join("\n"), "utf-8");
           }
           break;
       }
