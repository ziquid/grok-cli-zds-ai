import { GrokClient, GrokMessage, GrokToolCall } from "../grok/client.js";
import {
  GROK_TOOLS,
  addMCPToolsToGrokTools,
  getAllGrokTools,
  getMCPManager,
  initializeMCPServers,
} from "../grok/tools.js";
import { loadMCPConfig } from "../mcp/config.js";
import {
  TextEditorTool,
  MorphEditorTool,
  ZshTool,
  TodoTool,
  ConfirmationTool,
  SearchTool,
<<<<<<< HEAD
  EnvTool,
  IntrospectTool,
  ClearCacheTool,
  CharacterTool
} from "../tools";
import { ToolResult } from "../types";
import { EventEmitter } from "events";
import { createTokenCounter, TokenCounter } from "../utils/token-counter";
import { loadCustomInstructions } from "../utils/custom-instructions";
import { getSettingsManager } from "../utils/settings-manager";
import { executeHook } from "../utils/hook-executor";
=======
} from "../tools/index.js";
import { ToolResult } from "../types/index.js";
import { EventEmitter } from "events";
import { createTokenCounter, TokenCounter } from "../utils/token-counter.js";
import { loadCustomInstructions } from "../utils/custom-instructions.js";
import { getSettingsManager } from "../utils/settings-manager.js";
>>>>>>> 12a799f6

export interface ChatEntry {
  type: "user" | "assistant" | "tool_result" | "tool_call" | "system";
  content?: string;
  timestamp: Date;
  tool_calls?: GrokToolCall[];
  toolCall?: GrokToolCall;
  toolResult?: { success: boolean; output?: string; error?: string; displayOutput?: string };
  isStreaming?: boolean;
}

export interface StreamingChunk {
  type: "content" | "tool_calls" | "tool_result" | "done" | "token_count";
  content?: string;
  tool_calls?: GrokToolCall[];
  toolCall?: GrokToolCall;
  toolResult?: ToolResult;
  tokenCount?: number;
}

export class GrokAgent extends EventEmitter {
  private grokClient: GrokClient;
  private textEditor: TextEditorTool;
  private morphEditor: MorphEditorTool | null;
  private zsh: ZshTool;
  private todoTool: TodoTool;
  private confirmationTool: ConfirmationTool;
  private search: SearchTool;
  private env: EnvTool;
  private introspect: IntrospectTool;
  private clearCacheTool: ClearCacheTool;
  private characterTool: CharacterTool;
  private chatHistory: ChatEntry[] = [];
  private messages: GrokMessage[] = [];
  private tokenCounter: TokenCounter;
  private abortController: AbortController | null = null;
  private mcpInitialized: boolean = false;
  private maxToolRounds: number;
  private firstMessageProcessed: boolean = false;
  private contextWarningAt80: boolean = false;
  private contextWarningAt90: boolean = false;
  private persona: string = "";
  private personaColor: string = "white";
  private mood: string = "";
  private moodColor: string = "white";
  private activeTask: string = "";
  private activeTaskAction: string = "";
  private activeTaskColor: string = "white";

  constructor(
    apiKey: string,
    baseURL?: string,
    model?: string,
    maxToolRounds?: number,
    debugLogFile?: string,
    startupHookOutput?: string
  ) {
    super();
    const manager = getSettingsManager();
    const savedModel = manager.getCurrentModel();
    const modelToUse = model || savedModel || "grok-code-fast-1";
    this.maxToolRounds = maxToolRounds || 400;
    this.grokClient = new GrokClient(apiKey, modelToUse, baseURL);
    this.textEditor = new TextEditorTool();
    this.morphEditor = process.env.MORPH_API_KEY ? new MorphEditorTool() : null;
    this.zsh = new ZshTool();
    this.todoTool = new TodoTool();
    this.confirmationTool = new ConfirmationTool();
    this.search = new SearchTool();
    this.env = new EnvTool();
    this.introspect = new IntrospectTool();
    this.clearCacheTool = new ClearCacheTool();
    this.characterTool = new CharacterTool();
    this.textEditor.setAgent(this); // Give text editor access to agent for context awareness
    this.introspect.setAgent(this); // Give introspect access to agent for tool class info
    this.clearCacheTool.setAgent(this); // Give clearCache access to agent
    this.characterTool.setAgent(this); // Give character tool access to agent
    this.tokenCounter = createTokenCounter(modelToUse);

    // Initialize MCP servers if configured
    this.initializeMCP(debugLogFile);

    // Load custom instructions
    const customInstructions = loadCustomInstructions();
    const customInstructionsSection = customInstructions
      ? `${customInstructions}`
      : "";

    // System message will be set after async initialization
    this.messages.push({
      role: "system",
      content: "Initializing...", // Temporary, will be replaced in initialize()
    });

    // Also add to chat history for persistence
    this.chatHistory.push({
      type: "system",
      content: "Initializing...",
      timestamp: new Date(),
    });

    // Store startup hook output for later use
    this.startupHookOutput = startupHookOutput;
    this.customInstructions = customInstructions;
  }

  private startupHookOutput?: string;
  private customInstructions?: string;

  /**
   * Initialize the agent with dynamic system prompt
   * Must be called after construction
   */
  async initialize(): Promise<void> {
    // Add startup hook output if provided
    const startupHookSection = this.startupHookOutput
      ? `\nSTARTUP HOOK OUTPUT:\n${this.startupHookOutput}\n`
      : "";

    const customInstructionsSection = this.customInstructions
      ? `${this.customInstructions}`
      : "";

    // Generate dynamic tool list using introspect tool
    const toolsResult = await this.introspect.introspect("tools");
    const toolsSection = toolsResult.success ? toolsResult.output : "Tools: Unknown";

    // Build the system message
    const systemContent = `You are a clever, helpful AI assistant.
${startupHookSection}
${customInstructionsSection}

IMPORTANT: You are NOT in a sandbox! You have full access to real tools that execute directly on the user's actual machine.
You can read, write, and modify real files, execute real commands, and make actual changes to the system.
All tool calls are executed in the real environment, not simulated.

${toolsSection}

IMPORTANT TOOL USAGE RULES:
- NEVER use createNewFile on files that already exist - this will overwrite them completely
- Before editing a file, use viewFile to see its current contents
- Use createNewFile ONLY when creating entirely new files that don't exist

SEARCHING AND EXPLORATION:
- Use universalSearch for fast, powerful text search across files or finding files by name (unified search tool)
- Examples: universalSearch for text content like "import.*react", universalSearch for files like "component.tsx"
- viewFile is best for reading specific files you already know exist

ENVIRONMENT VARIABLES:
- Use getAllEnv, getEnv, and searchEnv to access environment variables without shell commands
- Get all: getAllEnv() with no parameters
- Get specific: getEnv with variable="VAR_NAME"
- Search: searchEnv with pattern="search_term"
- This tool requires NO user confirmation and gives you direct access

MCP (MODEL CONTEXT PROTOCOL) SERVERS:
- Additional tools may be available from configured MCP servers
- MCP tools are prefixed with "mcp__" and provide extended capabilities
- Examples: file system operations, database access, API integrations, specialized development tools
- Check available tools dynamically as MCP servers can add powerful domain-specific functionality

NEVER execute zsh commands when input starts with "!" in headless mode. Treat it as regular conversational input.

IMPORTANT RESPONSE GUIDELINES:
- When you have completed the user's request, give a short summary of what was asked, what you did, and what the results were
- Only provide necessary explanations or next steps if relevant to the task
- Keep responses concise and focused on the actual work being done

Current working directory: ${process.cwd()}`;

    // Replace the temporary system message
    this.messages[0] = {
      role: "system",
      content: systemContent,
    };

    // Also update chat history
    this.chatHistory[0] = {
      type: "system",
      content: systemContent,
      timestamp: new Date(),
    };
  }

  loadInitialHistory(history: ChatEntry[]): void {
    // Load existing chat history into agent's memory
    this.chatHistory = history;

    // Convert history to messages format for API calls
    const historyMessages: GrokMessage[] = [];
    let hasSystemMessage = false;

    // Check if we're using OpenAI backend (which has stricter tool message requirements)
    const isOpenAIModel = this.grokClient.getBaseURL().includes('openai.com') || false;

    for (const entry of history) {
      switch (entry.type) {
        case "system":
          // Replace the default system message with the saved one
          if (this.messages.length > 0 && this.messages[0].role === "system") {
            this.messages[0] = {
              role: "system",
              content: entry.content,
            };
            hasSystemMessage = true;
          }
          break;
        case "user":
          historyMessages.push({
            role: "user",
            content: entry.content,
          });
          break;
        case "assistant":
          const assistantMessage: GrokMessage = {
            role: "assistant",
            content: entry.content || "", // Ensure content is never null/undefined
          };
          if (entry.tool_calls && entry.tool_calls.length > 0) {
            assistantMessage.tool_calls = entry.tool_calls;
          }
          historyMessages.push(assistantMessage);
          break;
        case "tool_result":
          // Only include tool messages if we have the toolCall info and we're not using OpenAI
          // OpenAI requires tool_calls in assistant messages first, which our context format doesn't guarantee
          if (entry.toolCall && !isOpenAIModel) {
            historyMessages.push({
              role: "tool",
              content: entry.toolResult?.output || entry.toolResult?.error || "",
              tool_call_id: entry.toolCall.id,
            });
          }
          break;
        // Skip tool_call entries as they are included with assistant
      }
    }

    // Insert history messages after the system message
    this.messages.splice(1, 0, ...historyMessages);

    // Update token count in system message
    const currentTokens = this.tokenCounter.countTokens(
      this.messages.map(m => typeof m.content === 'string' ? m.content : '').join('')
    );
    if (this.messages.length > 0 && this.messages[0].role === 'system' && typeof this.messages[0].content === 'string') {
      this.messages[0].content = this.messages[0].content.replace(/Current conversation token usage: .*/, `Current conversation token usage: ${currentTokens}`);
    }
  }

  private async initializeMCP(debugLogFile?: string): Promise<void> {
    // Initialize MCP in the background without blocking
    Promise.resolve().then(async () => {
      try {
        const config = loadMCPConfig();
        if (config.servers.length > 0) {
          await initializeMCPServers(debugLogFile);
        }
      } catch (error) {
        console.warn("MCP initialization failed:", error);
      } finally {
        this.mcpInitialized = true;
      }
    });
  }

  private isGrokModel(): boolean {
    const currentModel = this.grokClient.getCurrentModel();
    return currentModel.toLowerCase().includes("grok");
  }

  // Heuristic: enable web search only when likely needed
  private shouldUseSearchFor(message: string): boolean {
    const q = message.toLowerCase();
    const keywords = [
      "today",
      "latest",
      "news",
      "trending",
      "breaking",
      "current",
      "now",
      "recent",
      "x.com",
      "twitter",
      "tweet",
      "what happened",
      "as of",
      "update on",
      "release notes",
      "changelog",
      "price",
    ];
    if (keywords.some((k) => q.includes(k))) return true;
    // crude date pattern (e.g., 2024/2025) may imply recency
    if (/(20\d{2})/.test(q)) return true;
    return false;
  }

  async processUserMessage(message: string): Promise<ChatEntry[]> {
    // Add user message to conversation
    const userEntry: ChatEntry = {
      type: "user",
      content: message,
      timestamp: new Date(),
    };
    this.chatHistory.push(userEntry);
    this.messages.push({ role: "user", content: message });
    await this.emitContextChange();

    const newEntries: ChatEntry[] = [userEntry];
    const maxToolRounds = this.maxToolRounds; // Prevent infinite loops
    let toolRounds = 0;
    let consecutiveNonToolResponses = 0;

    try {
      // For first message, fetch tools fresh on each API call to catch MCP servers as they initialize
      // For subsequent messages, fetch once and cache for the entire message processing
      const shouldRefreshTools = !this.firstMessageProcessed;
      const tools = shouldRefreshTools ? null : await getAllGrokTools();

      let currentResponse = await this.grokClient.chat(
        this.messages,
        shouldRefreshTools ? await getAllGrokTools() : tools!,
        undefined,
        this.isGrokModel() && this.shouldUseSearchFor(message)
          ? { search_parameters: { mode: "auto" } }
          : { search_parameters: { mode: "off" } }
      );

      // Agent loop - continue until no more tool calls or max rounds reached
      while (toolRounds < maxToolRounds) {
        const assistantMessage = currentResponse.choices[0]?.message;

        if (!assistantMessage) {
          throw new Error("No response from Grok");
        }

        // Handle tool calls
        if (
          assistantMessage.tool_calls &&
          assistantMessage.tool_calls.length > 0
        ) {
          toolRounds++;
          consecutiveNonToolResponses = 0; // Reset counter when AI makes tool calls

          // Add assistant message with tool calls
          const assistantEntry: ChatEntry = {
            type: "assistant",
            content: assistantMessage.content,
            timestamp: new Date(),
            tool_calls: assistantMessage.tool_calls,
          };
          this.chatHistory.push(assistantEntry);
          newEntries.push(assistantEntry);

          // Add assistant message to conversation
          this.messages.push({
            role: "assistant",
            content: assistantMessage.content || "", // Ensure content is never null/undefined
            tool_calls: assistantMessage.tool_calls,
          } as any);

          // Create initial tool call entries to show tools are being executed
          assistantMessage.tool_calls.forEach((toolCall) => {
            const toolCallEntry: ChatEntry = {
              type: "tool_call",
              content: "Executing...",
              timestamp: new Date(),
              toolCall: toolCall,
            };
            this.chatHistory.push(toolCallEntry);
            newEntries.push(toolCallEntry);
          });

          // Execute tool calls and update the entries
          for (const toolCall of assistantMessage.tool_calls) {
            const result = await this.executeTool(toolCall);

            // Update the existing tool_call entry with the result
            const entryIndex = this.chatHistory.findIndex(
              (entry) =>
                entry.type === "tool_call" && entry.toolCall?.id === toolCall.id
            );

            if (entryIndex !== -1) {
              const updatedEntry: ChatEntry = {
                ...this.chatHistory[entryIndex],
                type: "tool_result",
                content: result.success
                  ? result.output || "Success"
                  : result.error || "Error occurred",
                toolResult: result,
              };
              this.chatHistory[entryIndex] = updatedEntry;

              // Also update in newEntries for return value
              const newEntryIndex = newEntries.findIndex(
                (entry) =>
                  entry.type === "tool_call" &&
                  entry.toolCall?.id === toolCall.id
              );
              if (newEntryIndex !== -1) {
                newEntries[newEntryIndex] = updatedEntry;
              }
            }

            // Add tool result to messages with proper format (needed for AI context)
            this.messages.push({
              role: "tool",
              content: result.success
                ? result.output || "Success"
                : result.error || "Error",
              tool_call_id: toolCall.id,
            });
            await this.emitContextChange();
          }

          // Get next response - this might contain more tool calls
          currentResponse = await this.grokClient.chat(
            this.messages,
            shouldRefreshTools ? await getAllGrokTools() : tools!,
            undefined,
            this.isGrokModel() && this.shouldUseSearchFor(message)
              ? { search_parameters: { mode: "auto" } }
              : { search_parameters: { mode: "off" } }
          );
        } else {
          // No tool calls in this response - only add it if there's actual content
          const trimmedContent = assistantMessage.content?.trim();
          if (trimmedContent) {
            const responseEntry: ChatEntry = {
              type: "assistant",
              content: trimmedContent,
              timestamp: new Date(),
            };
            this.chatHistory.push(responseEntry);
            this.messages.push({
              role: "assistant",
              content: trimmedContent,
            });
            newEntries.push(responseEntry);
          }

          // TODO: HACK - This is a temporary fix to prevent duplicate responses.
          // We need a proper way for the bot to signal task completion, such as:
          // - A special tool call like "taskComplete()"
          // - A finish_reason indicator in the API response
          // - A structured response format that explicitly marks completion
          // For now, we break immediately after a substantial response to avoid
          // the cascade of duplicate responses caused by "give it one more chance" logic.

          // If the AI provided a substantial response (>50 chars), task is complete
          if (assistantMessage.content && assistantMessage.content.trim().length > 50) {
            break; // Task complete - bot gave a full response
          }

          // Short/empty response, give AI another chance
          currentResponse = await this.grokClient.chat(
            this.messages,
            shouldRefreshTools ? await getAllGrokTools() : tools!,
            undefined,
            this.isGrokModel() && this.shouldUseSearchFor(message)
              ? { search_parameters: { mode: "auto" } }
              : { search_parameters: { mode: "off" } }
          );

          const followupMessage = currentResponse.choices[0]?.message;
          if (!followupMessage?.tool_calls || followupMessage.tool_calls.length === 0) {
            break; // AI doesn't want to continue
          }
        }
      }

      if (toolRounds >= maxToolRounds) {
        const warningEntry: ChatEntry = {
          type: "assistant",
          content:
            "Maximum tool execution rounds reached. Stopping to prevent infinite loops.",
          timestamp: new Date(),
        };
        this.chatHistory.push(warningEntry);
        newEntries.push(warningEntry);
      }

      // Mark first message as processed so subsequent messages use cached tools
      this.firstMessageProcessed = true;

      return newEntries;
    } catch (error: any) {
      const errorEntry: ChatEntry = {
        type: "assistant",
        content: `Sorry, I encountered an error: ${error.message}`,
        timestamp: new Date(),
      };
      this.chatHistory.push(errorEntry);

      // Mark first message as processed even on error
      this.firstMessageProcessed = true;

      return [userEntry, errorEntry];
    }
  }

  private messageReducer(previous: any, item: any): any {
    const reduce = (acc: any, delta: any) => {
      acc = { ...acc };
      for (const [key, value] of Object.entries(delta)) {
        if (acc[key] === undefined || acc[key] === null) {
          acc[key] = value;
          // Clean up index properties from tool calls
          if (Array.isArray(acc[key])) {
            for (const arr of acc[key]) {
              delete arr.index;
            }
          }
        } else if (typeof acc[key] === "string" && typeof value === "string") {
          // Don't concatenate certain properties that should remain separate
          const nonConcatenableProps = ['id', 'type', 'name'];
          if (nonConcatenableProps.includes(key)) {
            // For non-concatenable properties, keep the new value
            acc[key] = value;
          } else {
            // For content and other text properties, concatenate
            (acc[key] as string) += value;
          }
        } else if (Array.isArray(acc[key]) && Array.isArray(value)) {
          const accArray = acc[key] as any[];
          for (let i = 0; i < value.length; i++) {
            if (!accArray[i]) accArray[i] = {};
            accArray[i] = reduce(accArray[i], value[i]);
          }
        } else if (typeof acc[key] === "object" && typeof value === "object") {
          acc[key] = reduce(acc[key], value);
        }
      }
      return acc;
    };

    return reduce(previous, item.choices[0]?.delta || {});
  }

  async *processUserMessageStream(
    message: string
  ): AsyncGenerator<StreamingChunk, void, unknown> {
    // Create new abort controller for this request
    this.abortController = new AbortController();

    // Add user message to both API conversation and chat history
    const userEntry: ChatEntry = {
      type: "user",
      content: message,
      timestamp: new Date(),
    };
    this.chatHistory.push(userEntry);
    this.messages.push({ role: "user", content: message });
    await this.emitContextChange();

    // Calculate input tokens
    let inputTokens = this.tokenCounter.countMessageTokens(
      this.messages as any
    );
    yield {
      type: "token_count",
      tokenCount: inputTokens,
    };

    const maxToolRounds = this.maxToolRounds; // Prevent infinite loops
    let toolRounds = 0;
    let totalOutputTokens = 0;
    let lastTokenUpdate = 0;
    let consecutiveNonToolResponses = 0;

    try {
      // For first message, fetch tools fresh on each API call to catch MCP servers as they initialize
      // For subsequent messages, fetch once and cache for the entire message processing
      const shouldRefreshTools = !this.firstMessageProcessed;
      const tools = shouldRefreshTools ? null : await getAllGrokTools();

      // Agent loop - continue until no more tool calls or max rounds reached
      while (toolRounds < maxToolRounds) {
        // Check if operation was cancelled
        if (this.abortController?.signal.aborted) {
          yield {
            type: "content",
            content: "\n\n[Operation cancelled by user]",
          };
          yield { type: "done" };
          return;
        }

        // Update system message with current token count
        if (this.messages.length > 0 && this.messages[0].role === 'system' && typeof this.messages[0].content === 'string') {
          this.messages[0].content = this.messages[0].content.replace(/Current conversation token usage: .*/, `Current conversation token usage: ${inputTokens}`);
        }

        // Stream response and accumulate
        const stream = this.grokClient.chatStream(
          this.messages,
          shouldRefreshTools ? await getAllGrokTools() : tools!,
          undefined,
          this.isGrokModel() && this.shouldUseSearchFor(message)
            ? { search_parameters: { mode: "auto" } }
            : { search_parameters: { mode: "off" } }
        );
        let accumulatedMessage: any = {};
        let accumulatedContent = "";
        let tool_calls_yielded = false;

        for await (const chunk of stream) {
          // Check for cancellation in the streaming loop
          if (this.abortController?.signal.aborted) {
            yield {
              type: "content",
              content: "\n\n[Operation cancelled by user]",
            };
            yield { type: "done" };
            return;
          }

          if (!chunk.choices?.[0]) continue;

          // Accumulate the message using reducer
          accumulatedMessage = this.messageReducer(accumulatedMessage, chunk);

          // Check for tool calls - yield when we have complete tool calls with function names
          if (!tool_calls_yielded && accumulatedMessage.tool_calls?.length > 0) {
            // Check if we have at least one complete tool call with a function name
            const hasCompleteTool = accumulatedMessage.tool_calls.some(
              (tc: any) => tc.function?.name
            );
            if (hasCompleteTool) {
              yield {
                type: "tool_calls",
                tool_calls: accumulatedMessage.tool_calls,
              };
              tool_calls_yielded = true;
            }
          }

          // Stream content as it comes
          if (chunk.choices[0].delta?.content) {
            accumulatedContent += chunk.choices[0].delta.content;

            // Update token count in real-time including accumulated content and any tool calls
            const currentOutputTokens =
              this.tokenCounter.estimateStreamingTokens(accumulatedContent) +
              (accumulatedMessage.tool_calls
                ? this.tokenCounter.countTokens(
                    JSON.stringify(accumulatedMessage.tool_calls)
                  )
                : 0);
            totalOutputTokens = currentOutputTokens;

            yield {
              type: "content",
              content: chunk.choices[0].delta.content,
            };

            // Emit token count update
            const now = Date.now();
            if (now - lastTokenUpdate > 250) {
              lastTokenUpdate = now;
              yield {
                type: "token_count",
                tokenCount: inputTokens + totalOutputTokens,
              };
            }
        }
      }

        // Add accumulated message to conversation for API context
        this.messages.push({
          role: "assistant",
          content: accumulatedMessage.content || "", // Ensure content is never null/undefined
          tool_calls: accumulatedMessage.tool_calls,
        } as any);
        await this.emitContextChange();

        // Handle tool calls if present
        if (accumulatedMessage.tool_calls?.length > 0) {
          toolRounds++;

          // Only yield tool_calls if we haven't already yielded them during streaming
          if (!tool_calls_yielded) {
            yield {
              type: "tool_calls",
              tool_calls: accumulatedMessage.tool_calls,
            };
          }

          // Execute tools
          for (const toolCall of accumulatedMessage.tool_calls) {
            // Check for cancellation before executing each tool
            if (this.abortController?.signal.aborted) {
              yield {
                type: "content",
                content: "\n\n[Operation cancelled by user]",
              };
              yield { type: "done" };
              return;
            }

            const result = await this.executeTool(toolCall);

            yield {
              type: "tool_result",
              toolCall,
              toolResult: result,
            };

            // Add tool result with proper format (needed for AI context)
            this.messages.push({
              role: "tool",
              content: result.success
                ? result.output || "Success"
                : result.error || "Error",
              tool_call_id: toolCall.id,
            });
          }

          // Update token count after processing all tool calls to include tool results
          inputTokens = this.tokenCounter.countMessageTokens(
            this.messages as any
          );
          // Final token update after tools processed
          yield {
            type: "token_count",
            tokenCount: inputTokens + totalOutputTokens,
          };

          // Continue the loop to get the next response (which might have more tool calls)
        } else {
          // No tool calls, we're done
          break;
        }
      }

      if (toolRounds >= maxToolRounds) {
        yield {
          type: "content",
          content:
            "\n\nMaximum tool execution rounds reached. Stopping to prevent infinite loops.",
        };
      }

      // Mark first message as processed so subsequent messages use cached tools
      this.firstMessageProcessed = true;

      yield { type: "done" };
    } catch (error: any) {
      // Check if this was a cancellation
      if (this.abortController?.signal.aborted) {
        yield {
          type: "content",
          content: "\n\n[Operation cancelled by user]",
        };
        yield { type: "done" };
        return;
      }

      const errorEntry: ChatEntry = {
        type: "assistant",
        content: `Sorry, I encountered an error: ${error.message}`,
        timestamp: new Date(),
      };
      this.chatHistory.push(errorEntry);
      yield {
        type: "content",
        content: errorEntry.content,
      };

      // Mark first message as processed even on error
      this.firstMessageProcessed = true;

      yield { type: "done" };
    } finally {
      // Clean up abort controller
      this.abortController = null;
    }
  }

  private async executeTool(toolCall: GrokToolCall): Promise<ToolResult> {
    try {
      const args = JSON.parse(toolCall.function.arguments);

      switch (toolCall.function.name) {
        case "viewFile":
          { let range: [number, number] | undefined;
          range = args.start_line && args.end_line
            ? [args.start_line, args.end_line]
            : undefined;
          return await this.textEditor.viewFile(args.path, range); }

        case "createNewFile":
          return await this.textEditor.createNewFile(args.path, args.content);

        case "strReplace":
          return await this.textEditor.strReplace(
            args.path,
            args.old_str,
            args.new_str,
            args.replace_all
          );

        case "editFile":
          if (!this.morphEditor) {
            return {
              success: false,
              error:
                "Morph Fast Apply not available. Please set MORPH_API_KEY environment variable to use this feature.",
            };
          }
          return await this.morphEditor.editFile(
            args.target_file,
            args.instructions,
            args.code_edit
          );

        case "execute":
          return await this.zsh.execute(args.command);

        case "listFiles":
          return await this.zsh.listFiles(args.directory);


        case "createTodoList":
          return await this.todoTool.createTodoList(args.todos);

        case "updateTodoList":
          return await this.todoTool.updateTodoList(args.updates);

        case "universalSearch":
          return await this.search.universalSearch(args.query, {
            searchType: args.search_type,
            includePattern: args.include_pattern,
            excludePattern: args.exclude_pattern,
            caseSensitive: args.case_sensitive,
            wholeWord: args.whole_word,
            regex: args.regex,
            maxResults: args.max_results,
            fileTypes: args.file_types,
            includeHidden: args.include_hidden,
          });

        case "getEnv":
          return await this.env.getEnv(args.variable);

        case "getAllEnv":
          return await this.env.getAllEnv();

        case "searchEnv":
          return await this.env.searchEnv(args.pattern);

        case "introspect":
          return await this.introspect.introspect(args.target);

        case "clearCache":
          return await this.clearCacheTool.clearCache(args.confirmationCode);

        case "setPersona":
          return await this.characterTool.setPersona(args.persona, args.color);

        case "setMood":
          return await this.characterTool.setMood(args.mood, args.color);

        case "startActiveTask":
          return await this.characterTool.startActiveTask(args.activeTask, args.action, args.color);

        case "transitionActiveTaskStatus":
          return await this.characterTool.transitionActiveTaskStatus(args.action, args.color);

        case "stopActiveTask":
          return await this.characterTool.stopActiveTask(args.reason, args.documentationFile, args.color);

        case "insertLines":
          return await this.textEditor.insertLines(args.path, args.insert_line, args.new_str);

        case "replaceLines":
          return await this.textEditor.replaceLines(args.path, args.start_line, args.end_line, args.new_str);

        case "undoEdit":
          return await this.textEditor.undoEdit();

        case "viewTodoList":
          return await this.todoTool.viewTodoList();

        case "chdir":
          return this.zsh.chdir(args.directory);

        case "pwdir":
          return this.zsh.pwdir();

        default:
          // Check if this is an MCP tool
          if (toolCall.function.name.startsWith("mcp__")) {
            return await this.executeMCPTool(toolCall);
          }

          return {
            success: false,
            error: `Unknown tool: ${toolCall.function.name}`,
          };
      }
    } catch (error: any) {
      return {
        success: false,
        error: `Tool execution error: ${error.message}`,
      };
    }
  }

  private async executeMCPTool(toolCall: GrokToolCall): Promise<ToolResult> {
    try {
      const args = JSON.parse(toolCall.function.arguments);
      const mcpManager = getMCPManager();

      const result = await mcpManager.callTool(toolCall.function.name, args);

      if (result.isError) {
        return {
          success: false,
          error: (result.content[0] as any)?.text || "MCP tool error",
        };
      }

      // Extract content from result
      const output = result.content
        .map((item) => {
          if (item.type === "text") {
            return item.text;
          } else if (item.type === "resource") {
            return `Resource: ${item.resource?.uri || "Unknown"}`;
          }
          return String(item);
        })
        .join("\n");

      return {
        success: true,
        output: output || "Success",
      };
    } catch (error: any) {
      return {
        success: false,
        error: `MCP tool execution error: ${error.message}`,
      };
    }
  }

  getChatHistory(): ChatEntry[] {
    return [...this.chatHistory];
  }

  setChatHistory(history: ChatEntry[]): void {
    // UI chatHistory already includes system prompts, so just replace entirely
    this.chatHistory = [...history];
  }

  getMessages(): any[] {
    return [...this.messages];
  }

  getCurrentTokenCount(): number {
    return this.tokenCounter.countMessageTokens(this.messages as any);
  }

  getMaxContextSize(): number {
    // TODO: Make this model-specific when different models have different context windows
    // For now, return the standard Grok context window size
    return 128000;
  }

  getContextUsagePercent(): number {
    const current = this.getCurrentTokenCount();
    const max = this.getMaxContextSize();
    return (current / max) * 100;
  }

  getPersona(): string {
    return this.persona;
  }

  getPersonaColor(): string {
    return this.personaColor;
  }

  getMood(): string {
    return this.mood;
  }

  getMoodColor(): string {
    return this.moodColor;
  }

  getActiveTask(): string {
    return this.activeTask;
  }

  getActiveTaskAction(): string {
    return this.activeTaskAction;
  }

  getActiveTaskColor(): string {
    return this.activeTaskColor;
  }

  setPersona(persona: string, color?: string): void {
    const oldPersona = this.persona;
    const oldColor = this.personaColor;
    this.persona = persona;
    this.personaColor = color || "white";

    // Add system message for recordkeeping
    if (oldPersona) {
      const oldColorStr = oldColor && oldColor !== "white" ? ` (${oldColor})` : "";
      const newColorStr = this.personaColor && this.personaColor !== "white" ? ` (${this.personaColor})` : "";
      this.messages.push({
        role: 'system',
        content: `User changed the persona from "${oldPersona}"${oldColorStr} to "${this.persona}"${newColorStr}`
      });
    } else {
      const colorStr = this.personaColor && this.personaColor !== "white" ? ` (${this.personaColor})` : "";
      this.messages.push({
        role: 'system',
        content: `User set the persona to "${this.persona}"${colorStr}`
      });
    }

    this.emit('personaChange', {
      persona: this.persona,
      color: this.personaColor
    });
  }

  setMood(mood: string, color?: string): void {
    const oldMood = this.mood;
    const oldColor = this.moodColor;
    this.mood = mood;
    this.moodColor = color || "white";

    // Add system message for recordkeeping
    if (oldMood) {
      const oldColorStr = oldColor && oldColor !== "white" ? ` (${oldColor})` : "";
      const newColorStr = this.moodColor && this.moodColor !== "white" ? ` (${this.moodColor})` : "";
      this.messages.push({
        role: 'system',
        content: `Assistant changed the mood from "${oldMood}"${oldColorStr} to "${this.mood}"${newColorStr}`
      });
    } else {
      const colorStr = this.moodColor && this.moodColor !== "white" ? ` (${this.moodColor})` : "";
      this.messages.push({
        role: 'system',
        content: `Assistant set the mood to "${this.mood}"${colorStr}`
      });
    }

    this.emit('moodChange', {
      mood: this.mood,
      color: this.moodColor
    });
  }

  async startActiveTask(activeTask: string, action: string, color?: string): Promise<{ success: boolean; error?: string }> {
    // Cannot start new task if one already exists
    if (this.activeTask) {
      return {
        success: false,
        error: `Cannot start new task "${activeTask}". Active task "${this.activeTask}" must be stopped first.`
      };
    }

    // Execute hook if configured
    const settings = getSettingsManager();
    const hookPath = settings.getStartActiveTaskHook();

    if (hookPath) {
      const hookResult = await executeHook(
        hookPath,
        [activeTask, action, color || "white"],
        30000
      );

      if (!hookResult.approved) {
        const reason = hookResult.reason || "Hook rejected task start";
        this.messages.push({
          role: 'system',
          content: `Failed to start task "${activeTask}": ${reason}`
        });
        return {
          success: false,
          error: reason
        };
      }

      if (hookResult.timedOut) {
        this.messages.push({
          role: 'system',
          content: `Task start hook timed out (auto-approved)`
        });
      }
    }

    // Set the task
    this.activeTask = activeTask;
    this.activeTaskAction = action;
    this.activeTaskColor = color || "white";

    // Add system message
    const colorStr = this.activeTaskColor && this.activeTaskColor !== "white" ? ` (${this.activeTaskColor})` : "";
    this.messages.push({
      role: 'system',
      content: `Assistant changed task status for "${this.activeTask}" to ${this.activeTaskAction}${colorStr}`
    });

    // Emit event
    this.emit('activeTaskChange', {
      activeTask: this.activeTask,
      action: this.activeTaskAction,
      color: this.activeTaskColor
    });

    return { success: true };
  }

  async transitionActiveTaskStatus(action: string, color?: string): Promise<{ success: boolean; error?: string }> {
    // Cannot transition if no active task
    if (!this.activeTask) {
      return {
        success: false,
        error: "Cannot transition task status. No active task is currently running."
      };
    }

    // Execute hook if configured
    const settings = getSettingsManager();
    const hookPath = settings.getTransitionActiveTaskStatusHook();

    if (hookPath) {
      const hookResult = await executeHook(
        hookPath,
        [this.activeTask, this.activeTaskAction, action, color || "white"],
        30000
      );

      if (!hookResult.approved) {
        const reason = hookResult.reason || "Hook rejected task status transition";
        this.messages.push({
          role: 'system',
          content: `Failed to transition task "${this.activeTask}" from ${this.activeTaskAction} to ${action}: ${reason}`
        });
        return {
          success: false,
          error: reason
        };
      }

      if (hookResult.timedOut) {
        this.messages.push({
          role: 'system',
          content: `Task transition hook timed out (auto-approved)`
        });
      }
    }

    // Store old action for system message
    const oldAction = this.activeTaskAction;

    // Update the action and color
    this.activeTaskAction = action;
    this.activeTaskColor = color || this.activeTaskColor;

    // Add system message
    const colorStr = this.activeTaskColor && this.activeTaskColor !== "white" ? ` (${this.activeTaskColor})` : "";
    this.messages.push({
      role: 'system',
      content: `Assistant changed task status for "${this.activeTask}" from ${oldAction} to ${this.activeTaskAction}${colorStr}`
    });

    // Emit event
    this.emit('activeTaskChange', {
      activeTask: this.activeTask,
      action: this.activeTaskAction,
      color: this.activeTaskColor
    });

    return { success: true };
  }

  async stopActiveTask(reason: string, documentationFile: string, color?: string): Promise<{ success: boolean; error?: string }> {
    // Cannot stop if no active task
    if (!this.activeTask) {
      return {
        success: false,
        error: "Cannot stop task. No active task is currently running."
      };
    }

    // Record the start time for 3-second minimum
    const startTime = Date.now();

    // Execute hook if configured
    const settings = getSettingsManager();
    const hookPath = settings.getStopActiveTaskHook();

    if (hookPath) {
      const hookResult = await executeHook(
        hookPath,
        [this.activeTask, this.activeTaskAction, reason, documentationFile, color || "white"],
        30000
      );

      if (!hookResult.approved) {
        const reason = hookResult.reason || "Hook rejected task stop";
        this.messages.push({
          role: 'system',
          content: `Failed to stop task "${this.activeTask}": ${reason}`
        });
        return {
          success: false,
          error: reason
        };
      }

      if (hookResult.timedOut) {
        this.messages.push({
          role: 'system',
          content: `Task stop hook timed out (auto-approved)`
        });
      }
    }

    // Calculate remaining time to meet 3-second minimum
    const elapsed = Date.now() - startTime;
    const minimumDelay = 3000;
    const remainingDelay = Math.max(0, minimumDelay - elapsed);

    // Wait for remaining time if needed
    if (remainingDelay > 0) {
      await new Promise(resolve => setTimeout(resolve, remainingDelay));
    }

    // Store task info for system message before clearing
    const stoppedTask = this.activeTask;
    const stoppedAction = this.activeTaskAction;

    // Clear the task
    this.activeTask = "";
    this.activeTaskAction = "";
    this.activeTaskColor = "white";

    // Add system message
    const colorStr = color && color !== "white" ? ` (${color})` : "";
    this.messages.push({
      role: 'system',
      content: `Assistant stopped task "${stoppedTask}" (was ${stoppedAction}) with reason: ${reason}${colorStr}`
    });

    // Emit event to clear widget
    this.emit('activeTaskChange', {
      activeTask: "",
      action: "",
      color: "white"
    });

    return { success: true };
  }

  private async emitContextChange(): Promise<void> {
    const percent = this.getContextUsagePercent();

    this.emit('contextChange', {
      current: this.getCurrentTokenCount(),
      max: this.getMaxContextSize(),
      percent
    });

    // Add system warnings based on context usage (may auto-clear at 100%)
    await this.addContextWarningIfNeeded(percent);
  }

  private async addContextWarningIfNeeded(percent: number): Promise<void> {
    let warning: string | null = null;
    const roundedPercent = Math.round(percent);

    if (percent >= 100) {
      // Auto-clear at 100%+ to prevent exceeding context limits
      warning = `CONTEXT LIMIT REACHED: You are at ${roundedPercent}% context capacity!  Automatically clearing cache to prevent context overflow...`;
      this.messages.push({
        role: 'system',
        content: warning
      });

      // Perform automatic cache clear
      await this.clearCache();
      return;
    }

    if (percent >= 95) {
      // Very stern warning at 95%+ (every time)
      warning = `CRITICAL CONTEXT WARNING: You are at ${roundedPercent}% context capacity!  You MUST immediately save any notes and lessons learned, then run the 'clearCache' tool to reset the conversation context.  The conversation will fail if you do not take action now.`;
    } else if (percent >= 90 && !this.contextWarningAt90) {
      // Dire warning at 90% (one time only)
      this.contextWarningAt90 = true;
      warning = `URGENT CONTEXT WARNING: You are at ${roundedPercent}% context capacity!  Perform your final tasks or responses and prepare to be reset.`;
    } else if (percent >= 80 && !this.contextWarningAt80) {
      // Initial warning at 80% (one time only)
      this.contextWarningAt80 = true;
      warning = `Context Warning: You are at ${roundedPercent}% context capacity!  You are approaching the limit.  Be concise and avoid lengthy outputs.`;
    }

    if (warning) {
      // Add as a system message
      this.messages.push({
        role: 'system',
        content: warning
      });
    }
  }

  async executeCommand(command: string, skipConfirmation: boolean = false): Promise<ToolResult> {
    return await this.zsh.execute(command, 30000, skipConfirmation);
  }

  getCurrentModel(): string {
    return this.grokClient.getCurrentModel();
  }

  setModel(model: string): void {
    this.grokClient.setModel(model);
    // Update token counter for new model
    this.tokenCounter.dispose();
    this.tokenCounter = createTokenCounter(model);
  }

  abortCurrentOperation(): void {
    if (this.abortController) {
      this.abortController.abort();
    }
  }

  async clearCache(): Promise<void> {
    const { ChatHistoryManager } = await import("../utils/chat-history-manager");
    const historyManager = ChatHistoryManager.getInstance();

    // Backup current context to timestamped files
    historyManager.backupHistory();

    // Clear the context
    this.chatHistory = [];
    this.messages = [];
    this.contextWarningAt80 = false;
    this.contextWarningAt90 = false;
    this.firstMessageProcessed = false;

    // Reinitialize with system message and startup hook
    await this.initialize();

    // Save the cleared state
    historyManager.saveHistory(this.chatHistory);
    historyManager.saveMessages(this.messages);

    await this.emitContextChange();
  }

  /**
   * Get all tool instances and their class names for display purposes
   */
  getToolClassInfo(): Array<{ className: string; methods: string[] }> {
    const toolInstances = this.getToolInstances();

    return toolInstances.map(({ instance, className }) => ({
      className,
      methods: instance.getHandledToolNames ? instance.getHandledToolNames() : []
    }));
  }

  /**
   * Get all tool instances via reflection
   */
  private getToolInstances(): Array<{ instance: any; className: string }> {
    const instances: Array<{ instance: any; className: string }> = [];

    // Use reflection to find all tool instance properties
    const propertyNames = Object.getOwnPropertyNames(this);

    for (const propName of propertyNames) {
      const propValue = (this as any)[propName];

      // Check if this property is a tool instance (has getHandledToolNames method)
      if (propValue &&
          typeof propValue === 'object' &&
          typeof propValue.getHandledToolNames === 'function') {

        instances.push({
          instance: propValue,
          className: propValue.constructor.name
        });
      }
    }

    return instances;
  }
}<|MERGE_RESOLUTION|>--- conflicted
+++ resolved
@@ -14,7 +14,6 @@
   TodoTool,
   ConfirmationTool,
   SearchTool,
-<<<<<<< HEAD
   EnvTool,
   IntrospectTool,
   ClearCacheTool,
@@ -26,14 +25,6 @@
 import { loadCustomInstructions } from "../utils/custom-instructions";
 import { getSettingsManager } from "../utils/settings-manager";
 import { executeHook } from "../utils/hook-executor";
-=======
-} from "../tools/index.js";
-import { ToolResult } from "../types/index.js";
-import { EventEmitter } from "events";
-import { createTokenCounter, TokenCounter } from "../utils/token-counter.js";
-import { loadCustomInstructions } from "../utils/custom-instructions.js";
-import { getSettingsManager } from "../utils/settings-manager.js";
->>>>>>> 12a799f6
 
 export interface ChatEntry {
   type: "user" | "assistant" | "tool_result" | "tool_call" | "system";
