--- conflicted
+++ resolved
@@ -1,29 +1,17 @@
-<<<<<<< HEAD
-#!/usr/bin/env bun
+#!/usr/bin/env node
 
 // No global output suppression - let UI render normally
 
-=======
-#!/usr/bin/env node
->>>>>>> 12a799f6
 import React from "react";
 import { render } from "ink";
 import { program } from "commander";
 import * as dotenv from "dotenv";
-<<<<<<< HEAD
 import { GrokAgent } from "./agent/grok-agent";
 import ChatInterface from "./ui/components/chat-interface";
 import { getSettingsManager } from "./utils/settings-manager";
 import { ConfirmationService } from "./utils/confirmation-service";
 import { ChatHistoryManager } from "./utils/chat-history-manager";
 import { createMCPCommand } from "./commands/mcp";
-=======
-import { GrokAgent } from "./agent/grok-agent.js";
-import ChatInterface from "./ui/components/chat-interface.js";
-import { getSettingsManager } from "./utils/settings-manager.js";
-import { ConfirmationService } from "./utils/confirmation-service.js";
-import { createMCPCommand } from "./commands/mcp.js";
->>>>>>> 12a799f6
 import type { ChatCompletionMessageParam } from "openai/resources/chat";
 
 // Load environment variables
