import { useState, useMemo, useEffect, useRef } from "react";
import { useInput } from "ink";
<<<<<<< HEAD
import { GrokAgent, ChatEntry } from "../agent/grok-agent";
import { ConfirmationService } from "../utils/confirmation-service";
import { ChatHistoryManager } from "../utils/chat-history-manager";
import { useEnhancedInput, Key } from "./use-enhanced-input";
=======
import { GrokAgent, ChatEntry } from "../agent/grok-agent.js";
import { ConfirmationService } from "../utils/confirmation-service.js";
import { useEnhancedInput, Key } from "./use-enhanced-input.js";
>>>>>>> 12a799f6

import { filterCommandSuggestions } from "../ui/components/command-suggestions.js";
import { loadModelConfig, updateCurrentModel } from "../utils/model-config.js";

interface UseInputHandlerProps {
  agent: GrokAgent;
  chatHistory: ChatEntry[];
  setChatHistory: React.Dispatch<React.SetStateAction<ChatEntry[]>>;
  setIsProcessing: (processing: boolean) => void;
  setIsStreaming: (streaming: boolean) => void;
  setTokenCount: (count: number) => void;
  setTotalTokenUsage: (updater: number | ((prev: number) => number)) => void;
  setProcessingTime: (time: number) => void;
  processingStartTime: React.MutableRefObject<number>;
  isProcessing: boolean;
  isStreaming: boolean;
  isConfirmationActive?: boolean;
  totalTokenUsage: number;
}

interface CommandSuggestion {
  command: string;
  description: string;
}

interface ModelOption {
  model: string;
}

export function useInputHandler({
  agent,
  chatHistory,
  setChatHistory,
  setIsProcessing,
  setIsStreaming,
  setTokenCount,
  setTotalTokenUsage,
  setProcessingTime,
  processingStartTime,
  isProcessing,
  isStreaming,
  isConfirmationActive = false,
  totalTokenUsage,
}: UseInputHandlerProps) {
  // Track current token count for accumulation
  const currentTokenCount = useRef(0);
  const [showCommandSuggestions, setShowCommandSuggestions] = useState(false);
  const [selectedCommandIndex, setSelectedCommandIndex] = useState(0);
  const [showModelSelection, setShowModelSelection] = useState(false);
  const [selectedModelIndex, setSelectedModelIndex] = useState(0);
  const [autoEditEnabled, setAutoEditEnabled] = useState(() => {
    const confirmationService = ConfirmationService.getInstance();
    const sessionFlags = confirmationService.getSessionFlags();
    return sessionFlags.allOperations;
  });

  const lastEscapeTime = useRef(0);

  const handleEscape = () => {
    const now = Date.now();
    if (now - lastEscapeTime.current < 500) {
      // Double ESC: clear input
      setInput("");
      setCursorPosition(0);
      lastEscapeTime.current = 0;
      return;
    }
    lastEscapeTime.current = now;

    // Single ESC: cancel current action or close menus
    if (showCommandSuggestions) {
      setShowCommandSuggestions(false);
      setSelectedCommandIndex(0);
      return;
    }
    if (showModelSelection) {
      setShowModelSelection(false);
      setSelectedModelIndex(0);
      return;
    }
    if (isProcessing || isStreaming) {
      agent.abortCurrentOperation();
      setIsProcessing(false);
      setIsStreaming(false);
      setTokenCount(0);
      setProcessingTime(0);
      processingStartTime.current = 0;
      return;
    }
    // Otherwise, just return to input (no-op)
  };

  const handleSpecialKey = (key: Key): boolean => {
    // Don't handle input if confirmation dialog is active
    if (isConfirmationActive) {
      return true; // Prevent default handling
    }

    // Handle shift+tab to toggle auto-edit mode
    if (key.shift && key.tab) {
      const newAutoEditState = !autoEditEnabled;
      setAutoEditEnabled(newAutoEditState);

      const confirmationService = ConfirmationService.getInstance();
      if (newAutoEditState) {
        // Enable auto-edit: set all operations to be accepted
        confirmationService.setSessionFlag("allOperations", true);
      } else {
        // Disable auto-edit: reset session flags
        confirmationService.resetSession();
      }
      return true; // Handled
    }

    // Handle command suggestions navigation
    if (showCommandSuggestions) {
      const filteredSuggestions = filterCommandSuggestions(
        commandSuggestions,
        input
      );

      if (filteredSuggestions.length === 0) {
        setShowCommandSuggestions(false);
        setSelectedCommandIndex(0);
        return false; // Continue processing
      } else {
        if (key.upArrow) {
          setSelectedCommandIndex((prev) =>
            prev === 0 ? filteredSuggestions.length - 1 : prev - 1
          );
          return true;
        }
        if (key.downArrow) {
          setSelectedCommandIndex(
            (prev) => (prev + 1) % filteredSuggestions.length
          );
          return true;
        }
        if (key.tab || key.return) {
          const safeIndex = Math.min(
            selectedCommandIndex,
            filteredSuggestions.length - 1
          );
          const selectedCommand = filteredSuggestions[safeIndex];
          const newInput = selectedCommand.command + " ";
          setInput(newInput);
          setCursorPosition(newInput.length);
          setShowCommandSuggestions(false);
          setSelectedCommandIndex(0);
          return true;
        }
      }
    }

    // Handle model selection navigation
    if (showModelSelection) {
      if (key.upArrow) {
        setSelectedModelIndex((prev) =>
          prev === 0 ? availableModels.length - 1 : prev - 1
        );
        return true;
      }
      if (key.downArrow) {
        setSelectedModelIndex((prev) => (prev + 1) % availableModels.length);
        return true;
      }
      if (key.tab || key.return) {
        const selectedModel = availableModels[selectedModelIndex];
        agent.setModel(selectedModel.model);
        updateCurrentModel(selectedModel.model);
        const confirmEntry: ChatEntry = {
          type: "assistant",
          content: `✓ Switched to model: ${selectedModel.model}`,
          timestamp: new Date(),
        };
        setChatHistory((prev) => [...prev, confirmEntry]);
        setShowModelSelection(false);
        setSelectedModelIndex(0);
        return true;
      }
    }

    return false; // Let default handling proceed
  };

  const handleInputSubmit = async (userInput: string) => {
    if (userInput === "exit" || userInput === "quit") {
      process.exit(0);
      return;
    }

    if (userInput.trim()) {
      const directCommandResult = await handleDirectCommand(userInput);
      if (!directCommandResult) {
        await processUserMessage(userInput);
      }
    }
  };

  const handleInputChange = (newInput: string) => {
    // Update command suggestions based on input
    if (newInput.startsWith("/")) {
      setShowCommandSuggestions(true);
      setSelectedCommandIndex(0);
    } else {
      setShowCommandSuggestions(false);
      setSelectedCommandIndex(0);
    }
  };

  const {
    input,
    cursorPosition,
    setInput,
    setCursorPosition,
    clearInput,
    resetHistory,
    handleInput,
  } = useEnhancedInput({
    onSubmit: handleInputSubmit,
    onSpecialKey: handleSpecialKey,
    onEscape: handleEscape,
    onCtrlC: handleEscape,
    disabled: isConfirmationActive,
  });

  // Hook up the actual input handling
  useInput((inputChar: string, key: Key) => {
    handleInput(inputChar, key);
  });

  // Additional input handler specifically for abort operations (always active)
  useInput((inputChar: string, key: Key) => {
    // Handle ESC and Ctrl+C during streaming/processing (bypass normal input handling)
    if ((isProcessing || isStreaming) && (key.escape || (key.ctrl && inputChar === "c") || inputChar === "\x03")) {
      handleEscape();
    }
  });

  // Update command suggestions when input changes
  useEffect(() => {
    handleInputChange(input);
  }, [input]);

  const commandSuggestions: CommandSuggestion[] = [
    { command: "/help", description: "Show help information" },
    { command: "/clear", description: "Clear chat history" },
    { command: "/context", description: "Show context usage info" },
    { command: "/introspect", description: "Show available tools" },
    { command: "/models", description: "Switch Grok Model" },
    { command: "/persona", description: "Set persona text (e.g., /persona debugging red)" },
    { command: "/mood", description: "Set mood text (e.g., /mood focused green)" },
    { command: "/commit-and-push", description: "AI commit & push to remote" },
    { command: "/exit", description: "Exit the application" },
  ];

  // Load models from configuration with fallback to defaults
  const availableModels: ModelOption[] = useMemo(() => {
    return loadModelConfig(); // Return directly, interface already matches
  }, []);

  const handleDirectCommand = async (input: string): Promise<boolean> => {
    const trimmedInput = input.trim();

    if (trimmedInput.startsWith("!")) {
      const command = trimmedInput.substring(1).trim();
      if (command) {
        const result = await agent.executeCommand(command);
        const resultEntry: ChatEntry = {
          type: "assistant",
          content: result.success
            ? result.output || "Command executed successfully"
            : `Error: ${result.error}`,
          timestamp: new Date(),
        };
        setChatHistory((prev) => [...prev, resultEntry]);
        clearInput();
        return true;
      }
      return false; // Empty command after !
    }

    if (trimmedInput === "/clear") {
      // Reset chat history
      setChatHistory([]);

      // Clear persisted history
      const historyManager = ChatHistoryManager.getInstance();
      historyManager.clearHistory();

      // Reset processing states
      setIsProcessing(false);
      setIsStreaming(false);
      setTokenCount(0);
      setProcessingTime(0);
      processingStartTime.current = 0;

      // Reset confirmation service session flags
      const confirmationService = ConfirmationService.getInstance();
      confirmationService.resetSession();

      clearInput();
      resetHistory();
      return true;
    }

    if (trimmedInput.startsWith("/introspect")) {
      const parts = trimmedInput.split(" ");
      const target = parts[1] || "help";

      const toolResult = await agent["introspect"].introspect(target);
      const introspectEntry: ChatEntry = {
        type: "assistant",
        content: toolResult.success ? toolResult.output! : toolResult.error!,
        timestamp: new Date(),
      };
      setChatHistory((prev) => [...prev, introspectEntry]);
      clearInput();
      return true;
    }

    if (trimmedInput === "/help") {
      const helpEntry: ChatEntry = {
        type: "assistant",
        content: `Grok CLI Help:

Built-in Commands:
  /clear      - Clear chat history (current session + persisted)
  /context    - Show context usage info
  /help       - Show this help
  /introspect - Show available tools (internal and MCP)
  /models     - Switch between available models
  /exit       - Exit application
  exit, quit  - Exit application

CLI Options:
  --fresh     - Start with a fresh session (don't load previous history)

Git Commands:
  /commit-and-push - AI-generated commit + push to remote

Enhanced Input Features:
  ↑/↓ Arrow   - Navigate command history
  Ctrl+C      - Clear input (press twice to exit)
  Ctrl+D      - Exit on blank line
  Ctrl+←/→    - Move by word
  Ctrl+A/E    - Move to line start/end
  Ctrl+W      - Delete word before cursor
  Ctrl+K      - Delete to end of line
  Ctrl+U      - Delete to start of line
  ESC         - Cancel current action / close menus
  ESC (twice) - Clear input line
  Shift+Tab   - Toggle auto-edit mode (bypass confirmations)

Direct Commands (executed immediately):
  !command    - Execute any shell command directly
  ls [path]   - List directory contents
  pwd         - Show current directory
  cd <path>   - Change directory
  cat <file>  - View file contents
  mkdir <dir> - Create directory
  touch <file>- Create empty file

Model Configuration:
  Edit ~/.grok/models.json to add custom models (Claude, GPT, Gemini, etc.)

History Persistence:
  Chat history is automatically saved and restored between sessions.
  Use /clear to reset both current and persisted history.

For complex operations, just describe what you want in natural language.
Examples:
  "edit package.json and add a new script"
  "create a new React component called Header"
  "show me all TypeScript files in this project"`,
        timestamp: new Date(),
      };
      setChatHistory((prev) => [...prev, helpEntry]);
      clearInput();
      return true;
    }

    if (trimmedInput === "/exit") {
      process.exit(0);
      return true;
    }

    if (trimmedInput === "/models") {
      setShowModelSelection(true);
      setSelectedModelIndex(0);
      clearInput();
      return true;
    }

    if (trimmedInput.startsWith("/models ")) {
      const modelArg = trimmedInput.split(" ")[1];
      const modelNames = availableModels.map((m) => m.model);

      if (modelNames.includes(modelArg)) {
        agent.setModel(modelArg);
        updateCurrentModel(modelArg); // Update project current model
        const confirmEntry: ChatEntry = {
          type: "assistant",
          content: `✓ Switched to model: ${modelArg}`,
          timestamp: new Date(),
        };
        setChatHistory((prev) => [...prev, confirmEntry]);
      } else {
        const errorEntry: ChatEntry = {
          type: "assistant",
          content: `Invalid model: ${modelArg}

Available models: ${modelNames.join(", ")}`,
          timestamp: new Date(),
        };
        setChatHistory((prev) => [...prev, errorEntry]);
      }

      clearInput();
      return true;
    }

    if (trimmedInput === "/context") {
      // Redirect to /introspect context for consistency
      const toolResult = await agent["introspect"].introspect("context");
      const contextEntry: ChatEntry = {
        type: "assistant",
        content: toolResult.success ? toolResult.output! : toolResult.error!,
        timestamp: new Date(),
      };
      setChatHistory((prev) => [...prev, contextEntry]);
      clearInput();
      return true;
    }

    if (trimmedInput.startsWith("/persona")) {
      const parts = trimmedInput.split(" ");
      if (parts.length < 2) {
        const helpEntry: ChatEntry = {
          type: "assistant",
          content: "Usage: /persona <text> [color]\nExample: /persona debugging red",
          timestamp: new Date(),
        };
        setChatHistory((prev) => [...prev, helpEntry]);
        clearInput();
        return true;
      }

      const persona = parts[1];
      const color = parts[2];
      agent.setPersona(persona, color);

      const confirmEntry: ChatEntry = {
        type: "assistant",
        content: `Persona set to: ${persona}${color ? ` (${color})` : ''}`,
        timestamp: new Date(),
      };
      setChatHistory((prev) => [...prev, confirmEntry]);
      clearInput();
      return true;
    }

    if (trimmedInput.startsWith("/mood")) {
      const parts = trimmedInput.split(" ");
      if (parts.length < 2) {
        const helpEntry: ChatEntry = {
          type: "assistant",
          content: "Usage: /mood <text> [color]\nExample: /mood focused green",
          timestamp: new Date(),
        };
        setChatHistory((prev) => [...prev, helpEntry]);
        clearInput();
        return true;
      }

      const mood = parts[1];
      const color = parts[2];
      agent.setMood(mood, color);

      const confirmEntry: ChatEntry = {
        type: "assistant",
        content: `Mood set to: ${mood}${color ? ` (${color})` : ''}`,
        timestamp: new Date(),
      };
      setChatHistory((prev) => [...prev, confirmEntry]);
      clearInput();
      return true;
    }

    if (trimmedInput === "/commit-and-push") {
      const userEntry: ChatEntry = {
        type: "user",
        content: "/commit-and-push",
        timestamp: new Date(),
      };
      setChatHistory((prev) => [...prev, userEntry]);

      setIsProcessing(true);
      setIsStreaming(true);

      try {
        // First check if there are any changes at all
        const initialStatusResult = await agent.executeCommand(
          "git status --porcelain"
        );

        if (
          !initialStatusResult.success ||
          !initialStatusResult.output?.trim()
        ) {
          const noChangesEntry: ChatEntry = {
            type: "assistant",
            content: "No changes to commit. Working directory is clean.",
            timestamp: new Date(),
          };
          setChatHistory((prev) => [...prev, noChangesEntry]);
          setIsProcessing(false);
          setIsStreaming(false);
          setInput("");
          return true;
        }

        // Add all changes
        const addResult = await agent.executeCommand("git add .");

        if (!addResult.success) {
          const addErrorEntry: ChatEntry = {
            type: "assistant",
            content: `Failed to stage changes: ${
              addResult.error || "Unknown error"
            }`,
            timestamp: new Date(),
          };
          setChatHistory((prev) => [...prev, addErrorEntry]);
          setIsProcessing(false);
          setIsStreaming(false);
          setInput("");
          return true;
        }

        // Show that changes were staged
        const addEntry: ChatEntry = {
          type: "tool_result",
          content: "Changes staged successfully",
          timestamp: new Date(),
          toolCall: {
            id: `git_add_${Date.now()}`,
            type: "function",
            function: {
              name: "bash",
              arguments: JSON.stringify({ command: "git add ." }),
            },
          },
          toolResult: addResult,
        };
        setChatHistory((prev) => [...prev, addEntry]);

        // Get staged changes for commit message generation
        const diffResult = await agent.executeCommand("git diff --cached");

        // Generate commit message using AI
        const commitPrompt = `Generate a concise, professional git commit message for these changes:

Git Status:
${initialStatusResult.output}

Git Diff (staged changes):
${diffResult.output || "No staged changes shown"}

Follow conventional commit format (feat:, fix:, docs:, etc.) and keep it under 72 characters.
Respond with ONLY the commit message, no additional text.`;

        let commitMessage = "";
        let streamingEntry: ChatEntry | null = null;

        for await (const chunk of agent.processUserMessageStream(
          commitPrompt
        )) {
          if (chunk.type === "content" && chunk.content) {
            if (!streamingEntry) {
              const newEntry = {
                type: "assistant" as const,
                content: `Generating commit message...\n\n${chunk.content}`,
                timestamp: new Date(),
                isStreaming: true,
              };
              setChatHistory((prev) => [...prev, newEntry]);
              streamingEntry = newEntry;
              commitMessage = chunk.content;
            } else {
              commitMessage += chunk.content;
              setChatHistory((prev) =>
                prev.map((entry, idx) =>
                  idx === prev.length - 1 && entry.isStreaming
                    ? {
                        ...entry,
                        content: `Generating commit message...\n\n${commitMessage}`,
                      }
                    : entry
                )
              );
            }
          } else if (chunk.type === "done") {
            if (streamingEntry) {
              setChatHistory((prev) =>
                prev.map((entry) =>
                  entry.isStreaming
                    ? {
                        ...entry,
                        content: `Generated commit message: "${commitMessage.trim()}"`,
                        isStreaming: false,
                      }
                    : entry
                )
              );
            }
            break;
          }
        }

        // Execute the commit
        const cleanCommitMessage = commitMessage
          .trim()
          .replace(/^["']|["']$/g, "");
        const commitCommand = `git commit -m "${cleanCommitMessage}"`;
        const commitResult = await agent.executeCommand(commitCommand);

        const commitEntry: ChatEntry = {
          type: "tool_result",
          content: commitResult.success
            ? commitResult.output || "Commit successful"
            : commitResult.error || "Commit failed",
          timestamp: new Date(),
          toolCall: {
            id: `git_commit_${Date.now()}`,
            type: "function",
            function: {
              name: "bash",
              arguments: JSON.stringify({ command: commitCommand }),
            },
          },
          toolResult: commitResult,
        };
        setChatHistory((prev) => [...prev, commitEntry]);

        // If commit was successful, push to remote
        if (commitResult.success) {
          // First try regular push, if it fails try with upstream setup
          let pushResult = await agent.executeCommand("git push");
          let pushCommand = "git push";

          if (
            !pushResult.success &&
            pushResult.error?.includes("no upstream branch")
          ) {
            pushCommand = "git push -u origin HEAD";
            pushResult = await agent.executeCommand(pushCommand);
          }

          const pushEntry: ChatEntry = {
            type: "tool_result",
            content: pushResult.success
              ? pushResult.output || "Push successful"
              : pushResult.error || "Push failed",
            timestamp: new Date(),
            toolCall: {
              id: `git_push_${Date.now()}`,
              type: "function",
              function: {
                name: "bash",
                arguments: JSON.stringify({ command: pushCommand }),
              },
            },
            toolResult: pushResult,
          };
          setChatHistory((prev) => [...prev, pushEntry]);
        }
      } catch (error: any) {
        const errorEntry: ChatEntry = {
          type: "assistant",
          content: `Error during commit and push: ${error.message}`,
          timestamp: new Date(),
        };
        setChatHistory((prev) => [...prev, errorEntry]);
      }

      setIsProcessing(false);
      setIsStreaming(false);
      clearInput();
      return true;
    }

    const directBashCommands = [
      "ls",
      "pwd",
      "cd",
      "cat",
      "mkdir",
      "touch",
      "echo",
      "grep",
      "find",
      "cp",
      "mv",
      "rm",
    ];
    const firstWord = trimmedInput.split(" ")[0];

    if (directBashCommands.includes(firstWord)) {
      const userEntry: ChatEntry = {
        type: "user",
        content: trimmedInput,
        timestamp: new Date(),
      };
      setChatHistory((prev) => [...prev, userEntry]);

      try {
        const result = await agent.executeCommand(trimmedInput);

        const commandEntry: ChatEntry = {
          type: "tool_result",
          content: result.success
            ? result.output || "Command completed"
            : result.error || "Command failed",
          timestamp: new Date(),
          toolCall: {
            id: `bash_${Date.now()}`,
            type: "function",
            function: {
              name: "bash",
              arguments: JSON.stringify({ command: trimmedInput }),
            },
          },
          toolResult: result,
        };
        setChatHistory((prev) => [...prev, commandEntry]);
      } catch (error: any) {
        const errorEntry: ChatEntry = {
          type: "assistant",
          content: `Error executing command: ${error.message}`,
          timestamp: new Date(),
        };
        setChatHistory((prev) => [...prev, errorEntry]);
      }

      clearInput();
      return true;
    }

    // Handle direct bash commands with ! prefix (no confirmation required)
    if (trimmedInput.startsWith("!")) {
      const command = trimmedInput.substring(1).trim();
      if (command) {
        const userEntry: ChatEntry = {
          type: "user",
          content: trimmedInput,
          timestamp: new Date(),
        };
        setChatHistory((prev) => [...prev, userEntry]);

        try {
          const result = await agent.executeCommand(command, true); // skip confirmation

          const commandEntry: ChatEntry = {
            type: "tool_result",
            content: result.success
              ? result.output || "Command completed"
              : result.error || "Command failed",
            timestamp: new Date(),
            toolCall: {
              id: `bang_command_${Date.now()}`,
              type: "function",
              function: {
                name: "bash",
                arguments: JSON.stringify({ command: command }),
              },
            },
            toolResult: result,
          };
          setChatHistory((prev) => [...prev, commandEntry]);
        } catch (error: any) {
          const errorEntry: ChatEntry = {
            type: "assistant",
            content: `Error executing command: ${error.message}`,
            timestamp: new Date(),
          };
          setChatHistory((prev) => [...prev, errorEntry]);
        }

        clearInput();
        return true;
      }
    }

    return false;
  };

  const processUserMessage = async (userInput: string) => {
    const userEntry: ChatEntry = {
      type: "user",
      content: userInput,
      timestamp: new Date(),
    };
    setChatHistory((prev) => [...prev, userEntry]);

    setIsProcessing(true);
    clearInput();

    try {
      setIsStreaming(true);
      let streamingEntry: ChatEntry | null = null;

      for await (const chunk of agent.processUserMessageStream(userInput)) {
        switch (chunk.type) {
          case "content":
            if (chunk.content) {
              if (!streamingEntry) {
                const newStreamingEntry = {
                  type: "assistant" as const,
                  content: chunk.content,
                  timestamp: new Date(),
                  isStreaming: true,
                };
                setChatHistory((prev) => [...prev, newStreamingEntry]);
                streamingEntry = newStreamingEntry;
              } else {
                setChatHistory((prev) =>
                  prev.map((entry, idx) =>
                    idx === prev.length - 1 && entry.isStreaming
                      ? { ...entry, content: (entry.content || "") + chunk.content }
                      : entry
                  )
                );
              }
            }
            break;

          case "token_count":
            if (chunk.tokenCount !== undefined) {
              currentTokenCount.current = chunk.tokenCount;
              setTokenCount(chunk.tokenCount);
            }
            break;

          case "tool_calls":
            if (chunk.tool_calls) {
              // Stop streaming for the current assistant message
              setChatHistory((prev) =>
                prev.map((entry) =>
                  entry.isStreaming
                    ? {
                        ...entry,
                        isStreaming: false,
                        tool_calls: chunk.tool_calls,
                      }
                    : entry
                )
              );
              streamingEntry = null;

              // Add individual tool call entries to show tools are being executed
              chunk.tool_calls.forEach((toolCall) => {
                const toolCallEntry: ChatEntry = {
                  type: "tool_call",
                  content: "Executing...",
                  timestamp: new Date(),
                  toolCall: toolCall,
                };
                setChatHistory((prev) => [...prev, toolCallEntry]);
              });
            }
            break;

          case "tool_result":
            if (chunk.toolCall && chunk.toolResult) {
              setChatHistory((prev) =>
                prev.map((entry) => {
                  if (entry.isStreaming) {
                    return { ...entry, isStreaming: false };
                  }
                  // Update the existing tool_call entry with the result
                  if (
                    entry.type === "tool_call" &&
                    entry.toolCall?.id === chunk.toolCall?.id
                  ) {
                    return {
                      ...entry,
                      type: "tool_result",
                      content: chunk.toolResult.success
                        ? `displayOutput: ${chunk.toolResult.displayOutput || "No displayOutput"}\n\n${chunk.toolResult.output || "No output" || "Success"}`
                        : chunk.toolResult.error || "Error occurred",
                      toolResult: chunk.toolResult,
                    };
                  }
                  return entry;
                })
              );
              streamingEntry = null;
            }
            break;

          case "done":
            if (streamingEntry) {
              setChatHistory((prev) =>
                prev.map((entry) =>
                  entry.isStreaming ? { ...entry, isStreaming: false } : entry
                )
              );
            }
            setIsStreaming(false);
            // Use the tokenCount ref that was set during streaming
            setTotalTokenUsage(prev => prev + currentTokenCount.current);
            currentTokenCount.current = 0; // Reset for next request
            break;
        }
      }
    } catch (error: any) {
      const errorEntry: ChatEntry = {
        type: "assistant",
        content: `Error: ${error.message}`,
        timestamp: new Date(),
      };
      setChatHistory((prev) => [...prev, errorEntry]);
      setIsStreaming(false);
    }

    setIsProcessing(false);
    processingStartTime.current = 0;
  };


  return {
    input,
    cursorPosition,
    showCommandSuggestions,
    selectedCommandIndex,
    showModelSelection,
    selectedModelIndex,
    commandSuggestions,
    availableModels,
    agent,
    autoEditEnabled,
  };
}<|MERGE_RESOLUTION|>--- conflicted
+++ resolved
@@ -1,15 +1,9 @@
 import { useState, useMemo, useEffect, useRef } from "react";
 import { useInput } from "ink";
-<<<<<<< HEAD
 import { GrokAgent, ChatEntry } from "../agent/grok-agent";
 import { ConfirmationService } from "../utils/confirmation-service";
 import { ChatHistoryManager } from "../utils/chat-history-manager";
 import { useEnhancedInput, Key } from "./use-enhanced-input";
-=======
-import { GrokAgent, ChatEntry } from "../agent/grok-agent.js";
-import { ConfirmationService } from "../utils/confirmation-service.js";
-import { useEnhancedInput, Key } from "./use-enhanced-input.js";
->>>>>>> 12a799f6
 
 import { filterCommandSuggestions } from "../ui/components/command-suggestions.js";
 import { loadModelConfig, updateCurrentModel } from "../utils/model-config.js";
